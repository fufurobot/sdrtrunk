--- conflicted
+++ resolved
@@ -30,7 +30,6 @@
 import source.tuner.TunerClass;
 import source.tuner.TunerEvent;
 import source.tuner.TunerType;
-import source.tuner.configuration.TunerConfiguration;
 
 public class FCDTuner extends MixerTuner
 {
@@ -85,20 +84,12 @@
     {
 		TunerChannelSource source = getController().getChannel( this, tunerChannel );
 
-<<<<<<< HEAD
-	@Override
-    public TunerChannelSource getChannel( TunerChannel tunerChannel )	
-    		throws RejectedExecutionException, SourceException
-    {
-		return mController.getChannel( this, tunerChannel );
-=======
 		if( source != null )
 		{
 			broadcast( new TunerEvent( this, TunerEvent.Event.CHANNEL_COUNT ) );
 		}
 		
 		return source;
->>>>>>> 64fee2c7
     }
 
 	/**
