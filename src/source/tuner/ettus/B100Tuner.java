--- conflicted
+++ resolved
@@ -19,36 +19,22 @@
 
 import java.util.concurrent.RejectedExecutionException;
 
-import javax.swing.JPanel;
-
-import org.slf4j.Logger;
-import org.slf4j.LoggerFactory;
-
-import settings.SettingsManager;
 import source.SourceException;
 import source.tuner.Tuner;
 import source.tuner.TunerChannel;
 import source.tuner.TunerChannelSource;
 import source.tuner.TunerClass;
 import source.tuner.TunerType;
-import source.tuner.configuration.TunerConfiguration;
 import source.tuner.usb.USBTunerDevice;
-import controller.ThreadPoolManager;
 
 public class B100Tuner extends Tuner
 {
-	private final static Logger mLog = LoggerFactory.getLogger( B100Tuner.class );
-
-	private USBTunerDevice mDevice;
-	
 	public B100Tuner( USBTunerDevice device )
 	{
 		//TODO: this should extend a USBTuner class, so that we can push the
 		//complex sample listener and the frequency change listener up to that class
 		
 		super( "Ettus B100 with WBX Tuner", null );
-		
-		mDevice = device;
 	}
 	
 	public void dispose()
@@ -75,15 +61,6 @@
 	}
 
 	@Override
-<<<<<<< HEAD
-    public long getFrequency() throws SourceException
-    {
-	    return 0;
-    }
-
-	@Override
-=======
->>>>>>> 64fee2c7
     public TunerChannelSource getChannel( TunerChannel channel ) 
     		throws RejectedExecutionException, SourceException
     {
